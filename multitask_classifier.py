--- conflicted
+++ resolved
@@ -302,10 +302,6 @@
                                                                                         para_train_dataloader,
                                                                                         sts_train_dataloader, model,
                                                                                         device)
-<<<<<<< HEAD
-
-=======
->>>>>>> 7a035a21
                 print(
                     f"Epoch {epoch}: Paraphrase train loss :: {para_train_loss :.3f}, train acc :: {para_train_acc :.3f}")
 
@@ -341,7 +337,6 @@
                                                                                         para_train_dataloader,
                                                                                         sts_train_dataloader, model,
                                                                                         device)
-<<<<<<< HEAD
 
                 print(
                     f"Epoch {epoch}: STS train loss :: {sts_train_loss :.3f}, train acc :: {sts_train_acc :.3f}")
@@ -407,23 +402,7 @@
             f"Epoch {epoch}: STS dev acc :: {sts_dev_acc :.3f}")
 
         if sst_dev_acc > last_epoch_sst_acc:
-=======
-                
-                print(
-                    f"Epoch {epoch}: STS train loss :: {sts_train_loss :.3f}, train acc :: {sts_train_acc :.3f}, dev acc :: {sts_dev_acc :.3f}")
-
-            print("Multitask dev accuracies")
-            _, _, _, para_dev_acc, _, _, sts_dev_acc, *_ = model_eval_multitask(sst_dev_dataloader,
-                                                                                        para_dev_dataloader,
-                                                                                        sts_dev_dataloader, model,
-                                                                                        device)
-            if para_dev_acc > para_best_dev_acc:
-                para_best_dev_acc = para_dev_acc
-            if sts_dev_acc > sts_best_dev_acc:
-                sts_best_dev_acc = sts_dev_acc
-
-        if sst_best_dev_acc > last_epoch_sst_acc:
->>>>>>> 7a035a21
+
             save_model(model, optimizer, args, config, args.filepath)
         if para_dev_acc > last_epoch_para_acc:
             save_model(model, optimizer, args, config, args.filepath)
